--- conflicted
+++ resolved
@@ -19,14 +19,9 @@
     local fileimport_string
     local fileimport_line
     fileimport_line = vim.api.nvim_buf_get_lines(bufnr, import_line - 1, import_line, false)
-<<<<<<< HEAD
     fileimport_string = string.gsub(fileimport_line[1], "<", "", 1)
         :gsub("^%s+", "")
         :gsub("%s+$", "")
-=======
-    fileimport_string =
-      string.gsub(fileimport_line[1], "<", "", 1):gsub("^%s+", ""):gsub("%s+$", "")
->>>>>>> a8436a47
     -- local fileimport_path = path:new(fileimport_string)
     -- if fileimport_path:is_absolute() then
     if path:new(fileimport_string):is_absolute() then
@@ -241,7 +236,7 @@
 
   local curl_args, body_start = get_curl_args(bufnr, headers_end, end_line)
 
-<<<<<<< HEAD
+
   if headers['host'] ~= nil then
     headers['host'] = headers['host']:gsub("%s+", "")
     headers['host'] = string.gsub(headers['host'], "%s+", "")
@@ -249,15 +244,12 @@
     headers['host'] = nil
   end
 
-  local body = get_body(bufnr, body_start, end_line)
-=======
   local body = get_body(
     bufnr,
     body_start,
     end_line,
     string.find(headers["content-type"] or "", "application/[^ ]-json")
   )
->>>>>>> a8436a47
 
   if config.get("jump_to_request") then
     utils.move_cursor(bufnr, start_line)
